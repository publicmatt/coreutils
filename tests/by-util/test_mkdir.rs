--- conflicted
+++ resolved
@@ -11,12 +11,9 @@
 static TEST_DIR5: &str = "mkdir_test5/mkdir_test5_1";
 static TEST_DIR6: &str = "mkdir_test6";
 static TEST_FILE7: &str = "mkdir_test7";
-<<<<<<< HEAD
-static TEST_DIR8: &str = "mkdir_test8";
-=======
 static TEST_DIR8: &str = "mkdir_test8/mkdir_test8_1/mkdir_test8_2";
 static TEST_DIR9: &str = "mkdir_test9/../mkdir_test9_1/../mkdir_test9_2";
->>>>>>> 42dd19ca
+static TEST_DIR10: &str = "mkdir_test10";
 
 #[test]
 fn test_mkdir_mkdir() {
@@ -110,26 +107,6 @@
 }
 
 #[test]
-<<<<<<< HEAD
-#[cfg(not(windows))]
-fn test_umask_compliance() {
-    fn test_single_case(umask_set: mode_t) {
-        let (at, mut ucmd) = at_and_ucmd!();
-
-        let original_umask = unsafe { umask(umask_set) };
-
-        ucmd.arg(TEST_DIR8).succeeds();
-        let perms = at.metadata(TEST_DIR8).permissions().mode() as mode_t;
-
-        assert_eq!(perms, (!umask_set & 0o0777) + 0o40000); // before compare, add the setguid, uid bits
-        unsafe { umask(original_umask); } // set umask back to original
-    }
-
-    for i in 0o0..0o777 { // tests all permission combinations
-        test_single_case(i);
-    }
-
-=======
 fn test_recursive_reporting() {
     new_ucmd!()
         .arg("-p")
@@ -148,5 +125,24 @@
         .stdout_contains("created directory 'mkdir_test9'")
         .stdout_contains("created directory 'mkdir_test9/../mkdir_test9_1'")
         .stdout_contains("created directory 'mkdir_test9/../mkdir_test9_1/../mkdir_test9_2'");
->>>>>>> 42dd19ca
+}
+
+#[test]
+#[cfg(not(windows))]
+fn test_umask_compliance() {
+    fn test_single_case(umask_set: mode_t) {
+        let (at, mut ucmd) = at_and_ucmd!();
+
+        let original_umask = unsafe { umask(umask_set) };
+
+        ucmd.arg(TEST_DIR10).succeeds();
+        let perms = at.metadata(TEST_DIR10).permissions().mode() as mode_t;
+
+        assert_eq!(perms, (!umask_set & 0o0777) + 0o40000); // before compare, add the setguid, uid bits
+        unsafe { umask(original_umask); } // set umask back to original
+    }
+
+    for i in 0o0..0o777 { // tests all permission combinations
+        test_single_case(i);
+    }
 }