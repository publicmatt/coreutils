--- conflicted
+++ resolved
@@ -369,29 +369,22 @@
 | base32    | date      | runcon |
 | base64    | dd        | stty   |
 | basename  | df        |        |
-<<<<<<< HEAD
-| cat       | expr      |        |
-| chcon     | install   |        |
-=======
 | basenc    | expr      |        |
 | cat       | install   |        |
->>>>>>> 76222d52
-| chgrp     | join      |        |
-| chmod     | ls        |        |
-| chown     | more      |        |
-| chroot    | numfmt    |        |
-<<<<<<< HEAD
-| cksum     | od (`--strings` and 128-bit data types missing) | |
-=======
-| cksum     | od (`--strings` and 128-bit data types missing) |
->>>>>>> 76222d52
-| comm      | pr        |        |
-| csplit    | printf    |        |
-| cut       | sort      |        |
-| dircolors | split     |        |
-| dirname   | tac       |        |
-| du        | tail      |        |
-| echo      | test      |        |
+| chcon     | join      |        |
+| cat       | ls        |        |
+| chgrp     | more      |        |
+| chmod     | numfmt    |        |
+| chown     | od (`--strings` and 128-bit data types missing) | |
+| chroot    | pr        |        |
+| cksum     | printf    |        |
+| comm      | sort      |        |
+| csplit    | split     |        |
+| cut       | tac       |        |
+| dircolors | tail      |        |
+| dirname   | test      |        |
+| du        |           |        |
+| echo      |           |        |
 | env       |           |        |
 | expand    |           |        |
 | factor    |           |        |
