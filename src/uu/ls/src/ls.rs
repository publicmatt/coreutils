--- conflicted
+++ resolved
@@ -1658,8 +1658,7 @@
     }
 }
 
-<<<<<<< HEAD
-fn display_file_size(metadata: &Metadata, config: &Config) -> String {
+fn display_size(metadata: &Metadata, config: &Config) -> String {
     #[cfg(unix)]
     {
         let ft = metadata.file_type();
@@ -1671,9 +1670,6 @@
         }
     }
 
-=======
-fn display_size(len: u64, config: &Config) -> String {
->>>>>>> 704c6865
     // NOTE: The human-readable behaviour deviates from the GNU ls.
     // The GNU ls uses binary prefixes by default.
     match config.size_format {
